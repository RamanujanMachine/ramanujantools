--- conflicted
+++ resolved
@@ -17,11 +17,7 @@
 - `Matrix` which inherits `sympy.Matrix` and adds the walk method,
   which allows us to walk alongside a trajectory
 - `PCF` (Polynomial Continued Fraction) which can calculate the limit of a PCF
-<<<<<<< HEAD
-- `CMF` (Conservative Matrix Field) which is made of instances of `Matrix`
-=======
 - `CMF` (Conservative Matrix Field) which is made of multiple instances of `Matrix`
->>>>>>> 4b40e4e6
   and methods such as walk and limit
 - `FFbar` which contains the conditions and logic for ffbar construction of CMFs
 - The `known_cmfs` module which contains most of our known CMFs
