--- conflicted
+++ resolved
@@ -1,4 +1,5 @@
 from __future__ import annotations
+from multimethod import multimethod
 
 from functools import cached_property
 import copy
@@ -154,19 +155,9 @@
         relation = [p * self.denominator_lcm / self.gcd for p in self.relation]
         return LinearRecurrence([sp.factor(p.simplify()) for p in relation])
 
-<<<<<<< HEAD
-    def walk(self, iterations: int | List[int], start=1) -> Matrix | List[Matrix]:
-        r"""
-        Returns the Limit matrix of the recursion up to a certain depth
-        """
-        return self.recurrence_matrix.walk({n: 1}, iterations, {n: start})
-
-    def limit(self, iterations: int | List[int], start=1) -> Limit | List[Limit]:
-=======
     def limit(
         self, iterations: int | list[int], start=0, initial_values: Matrix = None
     ) -> Limit:
->>>>>>> 1778993a
         r"""
         Returns the Limit matrix of the recursion up to a certain depth
         """
@@ -174,29 +165,43 @@
             {n: 1}, iterations, {n: start}, initial_values
         )
 
-    def evaluate_solution(
-        self, initial_values: List[int], iterations: int, start: int = 1
-    ) -> List[sp.Rational]:
+    @multimethod
+    def evaluate_solution(  # noqa: F811
+        self, initial_values: Matrix, indices: list[int], given_index: int = 0
+    ) -> list[sp.Rational]:
         """
         Returns an evaluation of a specific solution of the recurrence.
         A specific solution is uniquely defined by initial values.
         Args:
-            initial_values: The initial values of the recurrence
-            iterations: The amount of solution points to evaluate.
-            start: The first index of the solution to be evaluated.
+            initial_values: A row matrix (1xN) of the initial values of the solution.
+            inidices: The solution indices required to evaluate.
+            given_index: The highest index of the inital values.
         Returns:
             A list of evaluated points of the specific recurrence
         """
         if self.depth() != len(initial_values):
             raise ValueError(
-                "Initial values of a recursion must be of the recurrence's order"
+                "Initial values of a recursion must be of the recurrence's depth"
+            )
+        if min(indices) <= given_index:
+            raise ValueError(
+                "Requested to evaluate indices that are less than the given index:"
+                f"Got index {min(indices)} while given index is {given_index}"
             )
         retval = []
-        initial_values = Matrix(initial_values).transpose()
-        matrices = self.walk(list(range(0, iterations)), start)
-        for matrix in matrices:
-            retval.append((initial_values * matrix.col(-1))[0])
+        iterations = [index - given_index for index in indices]
+        limits = self.limit(
+            iterations, given_index, Matrix.vstack(initial_values, initial_values)
+        )
+        for limit in limits:
+            retval.append(limit.p())
         return retval
+
+    @multimethod
+    def evaluate_solution(  # noqa: F811
+        self, initial_values: Matrix, indices: int, given_index: int = 0
+    ) -> sp.Rational:
+        return self.evaluate_solution(initial_values, [indices], given_index)[0]
 
     def fold(self, multiplier: sp.Expr) -> LinearRecurrence:
         r"""
@@ -237,11 +242,11 @@
         p = sp.Poly(p, n)
         content, factors_list = p.factor_list()
         factors = []
-        for factor, order in factors_list:
-            factors.append([factor**d for d in range(order + 1)])
+        for factor, depth in factors_list:
+            factors.append([factor**d for d in range(depth + 1)])
         if len(content.free_symbols) == 0:
-            for root, order in content.factors().items():
-                factors.append([root**d for d in range(order + 1)])
+            for root, depth in content.factors().items():
+                factors.append([root**d for d in range(depth + 1)])
         combinations = itertools.product(*factors)
         divisors = []
         for combination in combinations:
