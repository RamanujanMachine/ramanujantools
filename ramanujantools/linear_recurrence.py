from __future__ import annotations

from functools import cached_property
import copy
import itertools
from tqdm import tqdm

import sympy as sp
from sympy.abc import n

from ramanujantools import Matrix, Limit, GenericPolynomial
from ramanujantools.utils import batched, Batchable


def trim_trailing_zeros(sequence: list[int]) -> list[int]:
    ending = len(sequence)
    while ending > 0 and sequence[ending - 1] == 0:
        ending -= 1
    return sequence[0:ending]


class LinearRecurrence:
    r"""
    Represents a linear recurrence of the form
    $\sum_{i=0}^{N}a_i(n) p(n - i) = 0$

    (Note: equivalent to $-a_0(n)p(n) = \sum_{i=1}^{N}a_i(n) p(n - i)$)

    Note that the beginning index can be decided later,
    therefore this class can represents all recurrences of the form
    $\sum_{i=0}^{N}a_i(n + s) p(n - i) = 0$ for any integer $s$.
    """

    def __init__(self, recurrence: Matrix | list[sp.Expr] | None = None):
        r"""
        Construct the recurrence.

        The recurrence argument can be one of two types:
            1. A list of the coefficients of the recurrence [a_0(n), ..., a_N(n)]
            2. A matrix which is companionized and used as the recurrence sequence
        """
        if recurrence is None:
            relation = []
        elif isinstance(recurrence, Matrix):
            recurrence_matrix = recurrence.as_companion()
            col = recurrence_matrix.col(-1)
            lead = col.denominator_lcm
            coeffs = [sp.simplify(p * lead) for p in reversed(col)]
            relation = [-lead] + coeffs
        else:
            relation = recurrence
        relation = [sp.factor(sp.simplify(p)) for p in relation]
        self.relation = trim_trailing_zeros(relation)

    def __eq__(self, other: Matrix) -> bool:
        """
        Returns True iff two requrences are identical (even up to gcd).
        """
<<<<<<< HEAD
        return self.relation == other.relation or self.relation == (-other).relation

    def __neg__(self) -> LinearRecurrence:
        return LinearRecurrence([-c for c in self.relation])

    def __add__(self, other: LinearRecurrence) -> LinearRecurrence:
        return LinearRecurrence(
            [
                a_i + b_i
                for a_i, b_i in itertools.zip_longest(
                    self.relation, other.relation, fillvalue=0
                )
            ]
        )

    def __radd__(self, other: LinearRecurrence) -> LinearRecurrence:
        return self + other

    def _shift(self, num: int) -> LinearRecurrence:
        return LinearRecurrence(
            [0] * num + [c.subs({n: n - num}) for c in self.relation]
        )

    def __sub__(self, other: LinearRecurrence) -> LinearRecurrence:
        return self + (-other)

    def __rsub__(self, other: LinearRecurrence) -> LinearRecurrence:
        return self - other
=======
        return self.relation == other.relation
>>>>>>> c10b9b27

    def __mul__(self, scalar: int) -> LinearRecurrence:
        return LinearRecurrence([p * scalar for p in self.relation])

    def __rmul__(self, scalar: int) -> LinearRecurrence:
        return self * scalar

    def __truediv__(self, scalar: int) -> LinearRecurrence:
        return LinearRecurrence([p / scalar for p in self.relation])

    def __floordiv__(self, scalar: int) -> LinearRecurrence:
        return LinearRecurrence([p / scalar for p in self.relation])

    def __repr__(self) -> str:
        return f"LinearRecurrence({self.relation})"

    def __str__(self) -> str:
        return f"{self._symbolic_relation()} = 0"

    def _latex(self, printer) -> str:
        return f"{printer.doprint(self._symbolic_relation())} = 0"

    def _repr_latex_(self) -> str:
        return rf"{sp.latex(self)}"

    def _symbolic_relation(self) -> sp.Expr:
        terms = [
            self.relation[i] * sp.Function("p")(n - i)
            for i in range(len(self.relation))
        ]
        return sp.Add(*terms)

    @cached_property
    def gcd(self) -> sp.Expr:
        """
        Returns the GCD of all recurrence coefficients
        """
        return sp.gcd([r.as_numer_denom()[0] for r in self.relation])

    @cached_property
    def denominator_lcm(self) -> sp.Expr:
        return sp.lcm([r.as_numer_denom()[1] for r in self.relation])

    @cached_property
    def recurrence_matrix(self) -> Matrix:
        """
        Returns the companion form recurrence matrix corresponding to the recurrence
        """
        denominator = sp.simplify(-self.relation[0])
        column = [c / denominator for c in self.relation[1:]]
        return Matrix.companion_form(list(reversed(column)))

    def order(self) -> int:
        """
        Returns the order of the recurrence
        """
        return len(self.relation) - 1

    def degrees(self) -> list[int]:
        """
        Returns a list of the degrees of all coefficients
        """
        return [sp.Poly(p, n).degree() for p in self.relation]

    def subs(self, substitutions: dict[sp.Symbol, sp.Expr]) -> LinearRecurrence:
        """
        Substitutes symbols in the recurrence.
        """
        return LinearRecurrence([p.subs(substitutions) for p in self.relation])

    def free_symbols(self) -> set[sp.Symbol]:
        """
        Returns all free symbols of the recurrence (including `n`)
        """
        return set.union(*[p.free_symbols for p in self.relation])

    def parameters(self) -> set[sp.Symbol]:
        """
        Returns all symbolic parameters of the recurrence (excluding `n`)
        """
        return self.free_symbols() - self.axes()

    def normalize(self) -> LinearRecurrence:
        """
        Normalizes the recurrence, setting the leading coefficient to 1 by inflating by it.
        """
        return self.inflate(-self.relation[0]).simplify()

    def simplify(self) -> LinearRecurrence:
        """
        Simplifies the coefficients of the recurrence
        """
        relation = [p * self.denominator_lcm / self.gcd for p in self.relation]
        return LinearRecurrence([sp.factor(p.simplify()) for p in relation])

    @batched("iterations")
    def limit(
        self, iterations: Batchable[int], start=0, initial_values: Matrix = None
    ) -> Batchable[Limit]:
        r"""
        Returns the Limit matrix of the recursion up to a certain depth
        """
        return self.recurrence_matrix.limit(
            {n: 1}, iterations, {n: start}, initial_values
        )

    def evaluate_solution(
        self, initial_values: Matrix, start: int, end: int
    ) -> list[sp.Rational]:
        """
        Returns an evaluation of a specific solution of the recurrence.
        A specific solution is uniquely defined by initial values.
        Args:
            initial_values: A row matrix (1xN) of the initial values of the solution.
            inidices: The solution indices required to evaluate.
            given_index: The highest index of the inital values.
        Returns:
            A list of evaluated points of the specific recurrence
        """
        if self.order() != len(initial_values):
            raise ValueError(
                "Initial values of a recursion must be of the recurrence's order! "
                f"got {len(initial_values)} while order is {self.order()}"
            )
        if not start <= end:
            raise ValueError("Requested to evaluate solution at a negative range!")
        retval = []
        iterations = list(range(1, end - start + 1))
        limits = self.limit(
            iterations, start, Matrix.vstack(initial_values, initial_values)
        )
        for limit in limits:
            retval.append(limit.p())
        return retval

    def inflate(self, c: sp.Expr) -> LinearRecurrence:
        r"""
        Inflates the recurrence by a polynomial c.

        The inflated recurrence satisfies
        $\sum_{i=0}^{N}\left(\prod_{j=0}^{i-1}c(n-i)\right)a_i(n) p(n - i) = 0$

        The inflated recurrence converges to the same limit up to different initial values.
        """
        c = sp.simplify(c).as_expr()
        current = c
        relation = copy.deepcopy(self.relation)
        for i in range(1, len(self.relation)):
            relation[i] *= current
            current *= c.subs({n: n - i})
        return LinearRecurrence(relation)

    def deflate(self, c: sp.Expr) -> LinearRecurrence:
        r"""
        Deflates the recurrence by a polynomial c.

        Equivalent to `self.inflate(1 / c)`.
        """
        recurrence = self.inflate(1 / c)
        return recurrence

    def fold(self, multiplier: sp.Expr) -> LinearRecurrence:
        r"""
        Folds the recurrence into a higher order recurrence.

        Given a recurrence
<<<<<<< HEAD
        $H_n := \sum_{i=0}^{N}a_i(n) p(n - i) = 0$

        We rewrite $n \to n-1$ to get:
        $H_{n-1} := \sum_{i=0}^{N}a_i(n-1) p(n - 1 - i) = 0$
=======
        $$H_n \coloneq \sum_{i=0}^{N}a_i(n) p(n - i) = 0.$$

        We rewrite $n \to n-1$ to get:
        $$H_{n-1} \coloneq \sum_{i=0}^{N}a_i(n-1) p(n - 1 - i) = 0.$$
>>>>>>> c10b9b27

        Selecting a multiplier rational function $d(n)$, this function returns $H_n + d(n) H_{n-1} = 0$.

        Example:
            >>> s = LinearRecurrence([sp.Function("a")(n), sp.Function("b")(n), sp.Function("c")(n)])
            >>> s
            LinearRecurrence([a(n), b(n), c(n)])
            >>> s.fold(sp.Function("d")(n))
            LinearRecurrence([a(n), a(n - 1)*d(n) + b(n), b(n - 1)*d(n) + c(n), c(n - 1)*d(n)])
        """
        return self + multiplier * self._shift(1)

    @staticmethod
    def all_divisors(p: sp.Poly) -> list[sp.Poly]:
        r"""
        Returns all divisors of polynomial `p`.
        Assumes p is polynomial in `n`.
        """
        p = sp.Poly(p, n)
        content, factors_list = p.factor_list()
        factors = []
        for factor, order in factors_list:
            factors.append([factor**d for d in range(order + 1)])
        if len(content.free_symbols) == 0:
            for root, order in content.factors().items():
                factors.append([root**d for d in range(order + 1)])
        combinations = itertools.product(*factors)
        divisors = []
        for combination in combinations:
            divisors.append(sp.prod(combination))
        return divisors

    def possible_multipliers(self) -> list[sp.Poly]:
        r"""
        Returns all candidates for a multiplier rational $d(n)$
        that could have been used to fold a lesser order recursion into this one.
        """
        return LinearRecurrence.all_divisors(self.relation[-1])

    def unfold_poly(self, multiplier: sp.Poly) -> list[LinearRecurrence]:
        r"""
        Attempts to unfold this recursion using a multiplier rational function.
        In case of success, returns all recurrence that satisfy `recurrence.fold(multiplier) == self`

        If `self` contains parameters (other than n), will attempt to find matching substitutions.
        In case of success, the returned recurrences will be substituted with the solution.
        i.e, for that solution, `recurrence.fold(multiplier) == self.subs(solution)`
        """
        multiplier = sp.Poly(multiplier, n).as_expr()
        unfolded = [self.relation[0]]
        for index in range(1, len(self.relation) - 1):
            next = unfolded[index - 1].subs({n: n - 1})
            unfolded.append(sp.simplify(self.relation[index] - next * multiplier))
        expected_tail = unfolded[-1].subs({n: n - 1}) * multiplier
        if sp.simplify(expected_tail - self.relation[-1]) == 0:
            return [LinearRecurrence(unfolded)]
        if len(self.free_symbols()) > 0:
            solutions = sp.solve(sp.Poly(expected_tail - self.relation[-1], n).coeffs())
            return [LinearRecurrence(unfolded).subs(solution) for solution in solutions]
        return None

    def unfold(self, inflation_degree=0) -> tuple[LinearRecurrence, sp.Poly]:
        r"""
        Attempts to unfold this recursion by enumerating over all possible
        multiplier candidates and attempting to unfold using them.

        If `inflation_degree` is not zero, will inflate `self` by a generic polynomial of that degree.
        The solver will then attempt to find a solution for that inflation that manages to unfold the recurrence.
        """
        results = []
        if inflation_degree > 0:
            inflation, _ = GenericPolynomial.of_degree(inflation_degree, "c", n)
            recurrence = self.inflate(inflation)
        elif inflation_degree < 0:
            inflation, _ = GenericPolynomial.of_degree(-inflation_degree, "c", n)
            recurrence = self.deflate(inflation).normalize()
        else:
            recurrence = self
        for multiplier in tqdm(self.possible_multipliers()):
            solutions = recurrence.unfold_poly(multiplier)
            for unfolded in solutions:
                results.append((unfolded, multiplier))
        return results

    def compose(self, other: LinearRecurrence) -> LinearRecurrence:
        r"""
        Composes two linear recurrences.
        Given two linear recurrence $A_n := \sum_{i=0}^{d_a}a_i(n) p(n - i) = 0$
        and $B_n := \sum_{i=0}^{d_b}b_i(n) p(n - i) = 0$, calculates the composition of them:

        $$ A_n \circ B_n := \sum_{i=0}^{d_a} a_i(n) \cdot B_{n-i} = 0 $$

        The resulting recurrence is of order $d_a + d_b$.
        """
        result = LinearRecurrence()
        for i, a_i in enumerate(self.relation):
            result += a_i * other._shift(i)
        return result

    def kamidelta(self, depth=20):
        r"""
        Uses the Kamidelta alogrithm to predict possible delta values of the recurrence.
        Effectively calls kamidelta on `recurrence_matrix`.

        For more details, see `Matrix.kamidelta`
        """
        return self.recurrence_matrix.kamidelta(depth)<|MERGE_RESOLUTION|>--- conflicted
+++ resolved
@@ -56,8 +56,7 @@
         """
         Returns True iff two requrences are identical (even up to gcd).
         """
-<<<<<<< HEAD
-        return self.relation == other.relation or self.relation == (-other).relation
+        return self.relation == other.relation
 
     def __neg__(self) -> LinearRecurrence:
         return LinearRecurrence([-c for c in self.relation])
@@ -85,9 +84,6 @@
 
     def __rsub__(self, other: LinearRecurrence) -> LinearRecurrence:
         return self - other
-=======
-        return self.relation == other.relation
->>>>>>> c10b9b27
 
     def __mul__(self, scalar: int) -> LinearRecurrence:
         return LinearRecurrence([p * scalar for p in self.relation])
@@ -254,17 +250,10 @@
         Folds the recurrence into a higher order recurrence.
 
         Given a recurrence
-<<<<<<< HEAD
-        $H_n := \sum_{i=0}^{N}a_i(n) p(n - i) = 0$
+        $$H_n := \sum_{i=0}^{N}a_i(n) p(n - i) = 0.$$
 
         We rewrite $n \to n-1$ to get:
-        $H_{n-1} := \sum_{i=0}^{N}a_i(n-1) p(n - 1 - i) = 0$
-=======
-        $$H_n \coloneq \sum_{i=0}^{N}a_i(n) p(n - i) = 0.$$
-
-        We rewrite $n \to n-1$ to get:
-        $$H_{n-1} \coloneq \sum_{i=0}^{N}a_i(n-1) p(n - 1 - i) = 0.$$
->>>>>>> c10b9b27
+        $$H_{n-1} := \sum_{i=0}^{N}a_i(n-1) p(n - 1 - i) = 0.$$
 
         Selecting a multiplier rational function $d(n)$, this function returns $H_n + d(n) H_{n-1} = 0$.
 
