--- conflicted
+++ resolved
@@ -4,7 +4,7 @@
 from typing import List, Collection
 from multimethod import multimethod
 
-from ramanujan import Matrix, Limit, delta
+from ramanujan import Matrix, Limit, delta, zero
 
 
 def is_deflatable(a_factors, b_factors, factor):
@@ -171,48 +171,34 @@
             m, mlim = self.walk([depth, 2 * depth])
             limit = mlim.as_float()
         else:
-<<<<<<< HEAD
             m = self.walk(depth)
         p, q = m.as_rational()
         return delta(p, q, limit)
-=======
-            m = self.limit(depth)
-        p, q = m
-        return delta(p, q, limit)
-
-    def delta_sequence(self, depth: int, limit: float=None):
+
+    def delta_sequence(self, depth: int, limit: float = None):
         r"""
         Calculates the irrationality measure $\delta$ defined, as:
         $|\frac{p_n}{q_n} - L| = \frac{1}{q_n}^{1+\delta}$
 
         If limit is not specified (i.e, limit is None),
-        then limit is approximated as limit = self.limit(2 * depth)
+        then limit is approximated as the limit at 2*depth.
 
         Args:
             depth: $n$
             limit: $L$
         Returns:
             the delta values for all depths up to `depth` as defined above.
-
-        Developer's note:
-        In case limit is not specified, function currently calculates limit
-        to depth (2*depth) and then redoes matrix multiplications up to `depth`
-        for the delta calculations (inefficient in number of operations).
-        A possible alternative: calculate matrices up to `depth` and
-        then advance to depth (2*depth) (storage inefficient).
         """
 
         deltas = []
         m = self.A()
 
-        if limit is None:        
-            mlim = self.limit(2 * depth)
-            limit = mlim.ratio()
-    
-        for i in range(1, depth+1):
+        if limit is None:
+            limit = self.walk(2 * depth).as_float()
+
+        for i in range(1, depth + 1):
             m *= self.M().subs(n, i)
             p, q = m * zero()
             deltas.append(delta(p, q, limit))
 
-        return deltas
->>>>>>> 0e590942
+        return deltas