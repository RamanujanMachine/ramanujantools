from pytest import raises
from sympy.abc import a, b, c, x, y, n

<<<<<<< HEAD
from ramanujan import SquareMatrix, simplify
=======
from ramanujan import Limit, Matrix, simplify
>>>>>>> daec9c25
from ramanujan.cmf import CMF, known_cmfs


def test_non_conserving_throws():
    m = SquareMatrix([[x, x + 17], [y * x, y * 3 - x + 5]])
    with raises(ValueError):
        CMF(matrices={x: m, y: m})


def test_symbols():
    cmf = known_cmfs.cmf1()
    expected_axes = {x, y}
    expected_parameters = {known_cmfs.c0, known_cmfs.c1, known_cmfs.c2, known_cmfs.c3}
    assert expected_axes == cmf.axes()
    assert expected_parameters == cmf.parameters()
    assert set().union(expected_axes, expected_parameters) == cmf.free_symbols()


def test_trajectory_matrix_axis():
    cmf = known_cmfs.e()
    assert cmf.trajectory_matrix({x: 3, y: 0}) == simplify(
        cmf.M(x).walk({x: 1, y: 0}, 3, {x: x, y: y})
    )
    assert cmf.trajectory_matrix({x: 0, y: 2}) == simplify(
        cmf.M(y).walk({x: 0, y: 1}, 2, {x: x, y: y})
    )


def test_trajectory_matrix_diagonal():
    cmf = known_cmfs.e()
    assert cmf.trajectory_matrix({x: 1, y: 1}) == simplify(
        cmf.M(x) * cmf.M(y)({x: x + 1})
    )


def test_back_negates_forward():
    cmf = known_cmfs.e()
    assert (
        Matrix.eye(2) == (cmf.M(x, True) * cmf.M(x, False).subs({x: x + 1})).normalize()
    )
    assert (
        Matrix.eye(2) == (cmf.M(x, False) * cmf.M(x, True).subs({x: x - 1})).normalize()
    )
    assert (
        Matrix.eye(2) == (cmf.M(y, True) * cmf.M(y, False).subs({y: y + 1})).normalize()
    )
    assert (
        Matrix.eye(2) == (cmf.M(y, False) * cmf.M(y, True).subs({y: y - 1})).normalize()
    )


def test_trajectory_matrix_negative_axis():
    cmf = known_cmfs.e()
    assert (
        cmf.trajectory_matrix({x: -3, y: 0})
        == cmf.M(x, False).walk({x: -1, y: 0}, 3, {x: x, y: y}).normalize()
    )
    assert (
        cmf.trajectory_matrix({x: 0, y: -2})
        == cmf.M(y, False).walk({x: 0, y: -1}, 2, {x: x, y: y}).normalize()
    )


def test_trajectory_matrix_negative():
    cmf = known_cmfs.hypergeometric_derived_3d()
    expected = (
        cmf.M(a, sign=True)
        * cmf.M(b, sign=False).subs({a: a + 1})
        * cmf.M(b, sign=False).subs({a: a + 1, b: b - 1})
        * cmf.M(c, sign=False).subs({a: a + 1, b: b - 2})
    )

    assert expected.normalize() == cmf.trajectory_matrix({a: 1, b: -2, c: -1})


def test_trajectory_matrix_diagonal_substitute():
    from sympy.abc import n

    cmf = known_cmfs.e()
    assert cmf.trajectory_matrix({x: 1, y: 1}, {x: 3, y: 5}) == simplify(
        cmf.trajectory_matrix({x: 1, y: 1}).subs([(x, n + 2), (y, n + 4)])
    )


def test_walk_axis():
    cmf = known_cmfs.e()
    assert cmf.walk({x: 1, y: 0}, 17) == cmf.M(x).walk({x: 1, y: 0}, 17, {x: 1, y: 1})
    assert cmf.walk({x: 0, y: 1}, 17) == cmf.M(y).walk({x: 0, y: 1}, 17, {x: 1, y: 1})


def test_walk_diagonal():
    cmf = known_cmfs.e()
    Mxy = cmf.trajectory_matrix({x: 1, y: 1}, {x: 1, y: 1})
    assert cmf.walk({x: 1, y: 1}, 17) == Mxy.walk({n: 1}, 17 // 2, {n: 1})


def test_limit_diagonal():
    cmf = known_cmfs.e()
    Mxy = cmf.trajectory_matrix({x: 1, y: 1})
    assert cmf.limit({x: 1, y: 1}, 17) == Limit(
        Mxy.walk({x: 1, y: 1}, 17 // 2, {x: 1, y: 1})
    )


def test_walk_list():
    cmf = known_cmfs.e()
    trajectory = {x: 2, y: 3}
    iterations = list(map(lambda x: x * sum(trajectory.values()), [1, 2, 3, 17, 29]))
    assert cmf.walk(trajectory, iterations) == [
        cmf.walk(trajectory, i) for i in iterations
    ]


def test_substitute_trajectory_axis():
    cmf = known_cmfs.e()
    assert CMF.substitute_trajectory(cmf.M(x), {x: 1, y: 0}, {x: 1, y: 0}) == cmf.M(x)(
        {x: n, y: 0}
    )
    assert CMF.substitute_trajectory(cmf.M(y), {x: 0, y: 1}, {x: 0, y: 1}) == cmf.M(y)(
        {x: 0, y: n}
    )


def test_substitute_trajectory_diagonal():
    m = known_cmfs.e().trajectory_matrix({x: 1, y: 2})
    assert CMF.substitute_trajectory(m, {x: 1, y: 2}, {x: 3, y: 5}) == m.subs(
        [(x, n + 2), (y, 2 * n + 3)]
    )


def test_substitute_trajectory_walk_equivalence():
    cmf = known_cmfs.e()
    iterations = 7
    trajectory = {x: 1, y: 1}
    start = {x: 3, y: 5}
    unsubbed = cmf.trajectory_matrix(trajectory)
    subbed = cmf.trajectory_matrix(trajectory, start)
    assert subbed.walk({n: 1}, iterations, {n: 1}) == unsubbed.walk(
        trajectory, iterations, start
    )<|MERGE_RESOLUTION|>--- conflicted
+++ resolved
@@ -1,11 +1,7 @@
 from pytest import raises
 from sympy.abc import a, b, c, x, y, n
 
-<<<<<<< HEAD
-from ramanujan import SquareMatrix, simplify
-=======
-from ramanujan import Limit, Matrix, simplify
->>>>>>> daec9c25
+from ramanujan import Limit, SquareMatrix, simplify
 from ramanujan.cmf import CMF, known_cmfs
 
 
@@ -44,16 +40,20 @@
 def test_back_negates_forward():
     cmf = known_cmfs.e()
     assert (
-        Matrix.eye(2) == (cmf.M(x, True) * cmf.M(x, False).subs({x: x + 1})).normalize()
+        SquareMatrix.eye(2)
+        == (cmf.M(x, True) * cmf.M(x, False).subs({x: x + 1})).normalize()
     )
     assert (
-        Matrix.eye(2) == (cmf.M(x, False) * cmf.M(x, True).subs({x: x - 1})).normalize()
+        SquareMatrix.eye(2)
+        == (cmf.M(x, False) * cmf.M(x, True).subs({x: x - 1})).normalize()
     )
     assert (
-        Matrix.eye(2) == (cmf.M(y, True) * cmf.M(y, False).subs({y: y + 1})).normalize()
+        SquareMatrix.eye(2)
+        == (cmf.M(y, True) * cmf.M(y, False).subs({y: y + 1})).normalize()
     )
     assert (
-        Matrix.eye(2) == (cmf.M(y, False) * cmf.M(y, True).subs({y: y - 1})).normalize()
+        SquareMatrix.eye(2)
+        == (cmf.M(y, False) * cmf.M(y, True).subs({y: y - 1})).normalize()
     )
 
 
