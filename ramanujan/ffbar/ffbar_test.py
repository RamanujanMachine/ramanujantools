from sympy.abc import x, y

from ramanujan import ffbar, known_cmfs


def test_linear_condition():
    assert ffbar.linear_condition(x + y, x - y)
    assert not ffbar.linear_condition(2**x - 3**y, 2**x + 3**y)


def test_quadratic_condition():
    assert ffbar.quadratic_condition(x**2 + x * y + y**2, x - y)
    assert not ffbar.quadratic_condition(x**2 + x * y + y**2, x - y + 1)


<<<<<<< HEAD
def test_cmf1():
    known_cmfs.cmf1


def test_cmf2():
    known_cmfs.cmf2


def test_cmf3():
    known_cmfs.cmf3_1
    known_cmfs.cmf3_2
    known_cmfs.cmf3_3
=======
def test_load_cmf1():
    cmf = known_cmfs.cmf1


def test_load_cmf2():
    cmf = known_cmfs.cmf2


def test_load_cmf3():
    cmf1 = known_cmfs.cmf3_1
    cmf2 = known_cmfs.cmf3_2
    cmf3 = known_cmfs.cmf3_3
>>>>>>> 6fc99dd6
<|MERGE_RESOLUTION|>--- conflicted
+++ resolved
@@ -13,30 +13,15 @@
     assert not ffbar.quadratic_condition(x**2 + x * y + y**2, x - y + 1)
 
 
-<<<<<<< HEAD
-def test_cmf1():
+def test_load_cmf1():
     known_cmfs.cmf1
 
 
-def test_cmf2():
+def test_load_cmf2():
     known_cmfs.cmf2
 
 
-def test_cmf3():
+def test_load_cmf3():
     known_cmfs.cmf3_1
     known_cmfs.cmf3_2
-    known_cmfs.cmf3_3
-=======
-def test_load_cmf1():
-    cmf = known_cmfs.cmf1
-
-
-def test_load_cmf2():
-    cmf = known_cmfs.cmf2
-
-
-def test_load_cmf3():
-    cmf1 = known_cmfs.cmf3_1
-    cmf2 = known_cmfs.cmf3_2
-    cmf3 = known_cmfs.cmf3_3
->>>>>>> 6fc99dd6
+    known_cmfs.cmf3_3